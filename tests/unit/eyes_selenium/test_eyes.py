import datetime
import json

import pytest
<<<<<<< HEAD
=======
from mock import patch

>>>>>>> 412a0e66
from applitools.common import BatchInfo, EyesError, MatchLevel, StitchMode
from applitools.common.utils import json_utils
from applitools.core import (
    FixedCutProvider,
    NullScaleProvider,
    UnscaledFixedCutProvider,
)
from applitools.selenium import Eyes, Target
from applitools.selenium.visual_grid import VisualGridRunner
from mock import patch


def open_and_get_start_session_info(eyes, driver):
    eyes.api_key = "Some API KEY"
    eyes._is_viewport_size_set = True

    with patch(
        "applitools.core.server_connector.ServerConnector.start_session"
    ) as start_session:
        with patch(
            "applitools.core.eyes_base.EyesBase._EyesBase__ensure_viewport_size"
        ):
            eyes.open(driver, "TestApp", "TestName")
    session_start_info = start_session.call_args_list[0][0][0]
    return session_start_info


def pytest_generate_tests(metafunc):
    if "eyes" in metafunc.fixturenames:
        metafunc.parametrize("eyes", ["selenium", "visual_grid"], indirect=True)


@pytest.fixture(scope="function")
def eyes(request):
    if request.param == "selenium":
        return Eyes()
    elif request.param == "visual_grid":
        return Eyes(VisualGridRunner())
    else:
        raise ValueError("invalid internal test config")


def test_set_get_scale_ratio(eyes):
<<<<<<< HEAD
    eyes.scale_ratio = 2.0
    if not eyes._is_visual_grid_eyes:
        assert eyes.scale_ratio == 2.0
    else:
        assert eyes.scale_ratio == 0

=======
>>>>>>> 412a0e66
    if not eyes._is_visual_grid_eyes:
        eyes.scale_ratio = 2.0
        assert eyes.scale_ratio == 2.0
        eyes.scale_ratio = None
        assert eyes.scale_ratio == NullScaleProvider.UNKNOWN_SCALE_RATIO


def test_match_level(eyes):
    assert eyes.match_level == MatchLevel.STRICT
    eyes.match_level = MatchLevel.EXACT
    assert eyes.match_level == MatchLevel.EXACT
    assert eyes.configuration.match_level == MatchLevel.EXACT
    eyes.match_level = MatchLevel.LAYOUT
    assert eyes.match_level == MatchLevel.LAYOUT
    assert eyes.configuration.match_level == MatchLevel.LAYOUT


def test_stitch_mode(eyes):
    assert eyes.stitch_mode == StitchMode.Scroll
    assert eyes.configuration.stitch_mode == StitchMode.Scroll
    eyes.stitch_mode = StitchMode.CSS
    assert eyes.stitch_mode == StitchMode.CSS
    assert eyes.configuration.stitch_mode == StitchMode.CSS


def test_config_overwriting(eyes):
    eyes.host_app = "Host1"
    eyes2 = Eyes()
    eyes2.host_app = "Host2"
    assert eyes.host_app != eyes2.host_app
    assert eyes.configuration.host_app != eyes2.configuration.host_app

    eyes.configuration.host_app = "Other Host1"
    eyes2.configuration.host_app = "Other Host2"
    assert eyes.host_app != eyes2.host_app
    assert eyes.configuration.host_app != eyes2.configuration.host_app


def test_baseline_name(eyes, driver_mock):
    eyes.baseline_branch_name = "Baseline"
    assert eyes.baseline_branch_name == "Baseline"
    assert eyes.configuration.baseline_branch_name == "Baseline"

    if not eyes._visual_grid_eyes:
        session_info = open_and_get_start_session_info(eyes, driver_mock)
        assert session_info.baseline_branch_name == "Baseline"


def test_branch_name(eyes, driver_mock):
    eyes.branch_name = "Branch"
    assert eyes.branch_name == "Branch"
    assert eyes.configuration.branch_name == "Branch"

    if not eyes._visual_grid_eyes:
        session_info = open_and_get_start_session_info(eyes, driver_mock)
        assert session_info.branch_name == "Branch"


def test_baseline_env_name(eyes, driver_mock):
    eyes.baseline_env_name = "Baseline Env"
    assert eyes.baseline_env_name == "Baseline Env"
    assert eyes.configuration.baseline_env_name == "Baseline Env"

    if not eyes._visual_grid_eyes:
        session_info = open_and_get_start_session_info(eyes, driver_mock)
        assert session_info.baseline_env_name == "Baseline Env"


def test_batch_info_serializing(eyes, driver_mock):
    date = datetime.datetime.strptime("2019-06-04T10:27:15Z", "%Y-%m-%dT%H:%M:%SZ")
    eyes.batch = BatchInfo("Batch Info", date)
    eyes.batch.sequence_name = "Sequence"

    if not eyes._visual_grid_eyes:
        session_info = open_and_get_start_session_info(eyes, driver_mock)
        info_json = json_utils.to_json(session_info)
        batch_info = json.loads(info_json)["startInfo"]["batchInfo"]

        assert batch_info["name"] == "Batch Info"
        assert batch_info["batchSequenceName"] == "Sequence"
        assert batch_info["startedAt"] == "2019-06-04T10:27:15Z"


def test_get_set_cut_provider(eyes):
    if not eyes._visual_grid_eyes:
        eyes.cut_provider = FixedCutProvider(20, 0, 0, 0)
        assert isinstance(eyes._current_eyes._cut_provider, FixedCutProvider)
        assert isinstance(eyes.cut_provider, FixedCutProvider)

        eyes.cut_provider = UnscaledFixedCutProvider(10, 0, 5, 0)
        assert isinstance(eyes._current_eyes._cut_provider, UnscaledFixedCutProvider)
        assert isinstance(eyes.cut_provider, UnscaledFixedCutProvider)


def test_check_without_open_call(eyes):
    with pytest.raises(EyesError):
        eyes.check("Test", Target.window())


def test_eyes_base_abort(eyes):
    eyes.abort()<|MERGE_RESOLUTION|>--- conflicted
+++ resolved
@@ -2,11 +2,8 @@
 import json
 
 import pytest
-<<<<<<< HEAD
-=======
 from mock import patch
 
->>>>>>> 412a0e66
 from applitools.common import BatchInfo, EyesError, MatchLevel, StitchMode
 from applitools.common.utils import json_utils
 from applitools.core import (
@@ -16,7 +13,6 @@
 )
 from applitools.selenium import Eyes, Target
 from applitools.selenium.visual_grid import VisualGridRunner
-from mock import patch
 
 
 def open_and_get_start_session_info(eyes, driver):
@@ -50,18 +46,13 @@
 
 
 def test_set_get_scale_ratio(eyes):
-<<<<<<< HEAD
     eyes.scale_ratio = 2.0
     if not eyes._is_visual_grid_eyes:
         assert eyes.scale_ratio == 2.0
     else:
         assert eyes.scale_ratio == 0
 
-=======
->>>>>>> 412a0e66
     if not eyes._is_visual_grid_eyes:
-        eyes.scale_ratio = 2.0
-        assert eyes.scale_ratio == 2.0
         eyes.scale_ratio = None
         assert eyes.scale_ratio == NullScaleProvider.UNKNOWN_SCALE_RATIO
 
