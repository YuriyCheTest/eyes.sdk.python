from __future__ import absolute_import

import itertools
import json
import math
import typing
import uuid

import attr
import requests
from requests import Response
from requests.packages import urllib3  # noqa

from applitools.common import Region, RunningSession, logger
from applitools.common.errors import EyesError
from applitools.common.match import MatchResult
from applitools.common.match_window_data import MatchWindowData
from applitools.common.metadata import SessionStartInfo
from applitools.common.test_results import TestResults
from applitools.common.ultrafastgrid import (
    JobInfo,
    RenderingInfo,
    RenderRequest,
    RenderStatusResults,
    RunningRender,
    VGResource,
)
from applitools.common.utils import (
    argument_guard,
    datetime_utils,
    gzip_compress,
    iteritems,
    json_utils,
    urljoin,
)
from applitools.common.utils.compat import raise_from
from applitools.core.locators import LOCATORS_TYPE, VisualLocatorsData

if typing.TYPE_CHECKING:
    from typing import Any, Dict, List, Optional, Text, Union

# Prints out all data sent/received through 'requests'
# import httplib
# httplib.HTTPConnection.debuglevel = 1

# Remove Unverified SSL warnings propagated by requests' internal urllib3 module
if hasattr(urllib3, "disable_warnings") and callable(urllib3.disable_warnings):
    urllib3.disable_warnings()

__all__ = ("ServerConnector",)


def retry(
    delays=tuple(itertools.chain((1000,), (5000,) * 4, (10000,) * 4)),
    exception=(EyesError, requests.ConnectionError, requests.HTTPError),
    report=lambda *args: logger.debug,
):
    return datetime_utils.retry(delays, exception, report)


@attr.s
class ClientSession(object):
    """ A proxy to requests.Session """

    _session = attr.ib(
        factory=requests.Session
    )  # type: Union[requests, requests.Session]

    def __enter__(self):
        return self

    def __exit__(self, *args):
        self.close()

    def close(self):
        if isinstance(self._session, requests.Session):
            self._session.close()

    def request(self, method, url, **kwargs):
        # type: (Text, Text, **Any) -> Response
        method = method.lower()

        # refactored to "if" tree for easier monkey-patching during testing
        if method == "get":
            return self.get(url, **kwargs)
        if method == "options":
            return self.options(url, **kwargs)
        if method == "head":
            return self.head(url, **kwargs)
        if method == "post":
            return self.post(url, **kwargs)
        if method == "put":
            return self.put(url, **kwargs)
        if method == "patch":
            return self.patch(url, **kwargs)
        if method == "delete":
            return self.delete(url, **kwargs)

        raise ValueError("Unknown HTTP method: {}".format(method))

    def get(self, url, **kwargs):
        return self._session.get(url, **kwargs)

    def options(self, url, **kwargs):
        return self._session.options(url, **kwargs)

    def head(self, url, **kwargs):
        return self._session.head(url, **kwargs)

    def post(self, url, data=None, json=None, **kwargs):
        return self._session.post(url, data=data, json=json, **kwargs)

    def put(self, url, data=None, **kwargs):
        return self._session.put(url, data=data, **kwargs)

    def patch(self, url, data=None, **kwargs):
        return self._session.patch(url, data=data, **kwargs)

    def delete(self, url, **kwargs):
        return self._session.delete(url, **kwargs)


@attr.s
class _RequestCommunicator(object):
    LONG_REQUEST_DELAY_MS = 2000  # type: int
    MAX_LONG_REQUEST_DELAY_MS = 10000  # type: int
    LONG_REQUEST_DELAY_MULTIPLICATIVE_INCREASE_FACTOR = 1.5  # type: float

    headers = attr.ib()  # type: Dict
    timeout_ms = attr.ib(default=None)  # type: int
    api_key = attr.ib(default=None)  # type: Text
    server_url = attr.ib(default=None)  # type: Text
    client_session = attr.ib(factory=ClientSession)

    def close_session(self):
        """
        Closes all adapters and as such the client session.
        """
        self.client_session.close()

    def request(self, method, url_resource, use_api_key=True, **kwargs):
        # type: (Text, Text, bool, **Any) -> Response
        if url_resource is not None:
            # makes URL relative
            url_resource = url_resource.lstrip("/")
        url_resource = urljoin(self.server_url.rstrip("/"), url_resource)
        params = {}
        if use_api_key:
            params["apiKey"] = self.api_key
        params.update(kwargs.get("params", {}))
        headers = self.headers.copy()
        headers.update(kwargs.get("headers", {}))
        timeout_sec = kwargs.get("timeout", None)
        if timeout_sec is None:
            timeout_sec = datetime_utils.to_sec(self.timeout_ms)
        response = self.client_session.request(
            method,
            url_resource,
            data=kwargs.get("data", None),
            verify=False,
            params=params,
            headers=headers,
            timeout=timeout_sec,
        )
        try:
            response.raise_for_status()
        except requests.HTTPError as e:
            logger.exception(e)
        return response

    def long_request(self, method, url_resource, **kwargs):
        # type: (Text, Text, **Any) -> Response
        headers = kwargs.get("headers", self.headers).copy()
        headers["Eyes-Expect"] = "202+location"
        headers["Eyes-Date"] = datetime_utils.current_time_in_rfc1123()
        kwargs["headers"] = headers
        response = self.request(method, url_resource, **kwargs)
        logger.debug("Long request `{}` for {}".format(method, response.url))
        return self._long_request_check_status(response)

    def _long_request_check_status(self, response):
        if (
            response.status_code == requests.codes.ok
            or "Location" not in response.headers
        ):
            # request ends successful or it doesn't support Long request
            return response
        elif response.status_code == requests.codes.accepted:
            # long request here; calling received url to know that request was processed
            url = response.headers["Location"]
            response = self._long_request_loop(url)
            return self._long_request_check_status(response)
        elif response.status_code == requests.codes.created:
            # delete url that was used before
            url = response.headers["Location"]
            return self.request(
                "delete",
                url,
                headers={"Eyes-Date": datetime_utils.current_time_in_rfc1123()},
            )
        elif response.status_code == requests.codes.gone:
            raise EyesError("The server task has gone.")
        else:
            raise EyesError("Unknown error during long request: {}".format(response))

    def _long_request_loop(self, url, delay=LONG_REQUEST_DELAY_MS):
        delay = min(
            self.MAX_LONG_REQUEST_DELAY_MS,
            math.floor(delay * self.LONG_REQUEST_DELAY_MULTIPLICATIVE_INCREASE_FACTOR),
        )
        logger.debug("Long request. Still running... Retrying in {} ms".format(delay))

        datetime_utils.sleep(delay)
        response = self.request(
            "get", url, headers={"Eyes-Date": datetime_utils.current_time_in_rfc1123()}
        )
        if response.status_code != requests.codes.ok:
            return response
        return self._long_request_loop(url, delay)


class ServerConnector(object):
    """
    Provides an API for communication with the Applitools server.
    """

    DEFAULT_HEADERS = {
        "Accept": "application/json",
        "Content-Type": "application/json",
        "x-applitools-eyes-client": None,
    }

    API_SESSIONS = "api/sessions"
    API_SESSIONS_RUNNING = API_SESSIONS + "/running/"
    RUNNING_DATA_PATH = API_SESSIONS + "/running/data"

    # Rendering Grid
    RENDER_INFO_PATH = API_SESSIONS + "/renderinfo"
    RESOURCES_SHA_256 = "/resources/sha256/"
    RESOURCE_STATUS = "/query/resources-exist"
    RENDER_STATUS = "/render-status"
    RENDER = "/render"
    RENDERER_INFO = "/job-info"

    _is_session_started = False

    def __init__(self, client_session=None):
        # type: (Optional[ClientSession]) -> None
        """
        Ctor.

        :param client_session: session for communication with server.
        """
        self._render_info = None  # type: Optional[RenderingInfo]
        self._ua_string = None  # type: Optional[RenderingInfo]
        self._user_agents = None  # type: List[Text]
        self._devices_sizes = None  # type: Optional[List]
        self._mobile_devices_info = None  # type: Optional[List]

        if client_session:
            self._com = _RequestCommunicator(
                headers=ServerConnector.DEFAULT_HEADERS, client_session=client_session
            )
        else:
            self._com = _RequestCommunicator(headers=ServerConnector.DEFAULT_HEADERS)

    def update_config(self, conf, full_agent_id, render_info=None, ua_string=None):
        if conf.api_key is None:
            raise EyesError(
                "API key not set! Log in to https://applitools.com to obtain your"
                " API Key and use 'api_key' to set it."
            )
        self._com.server_url = conf.server_url
        self._com.api_key = conf.api_key
        self._com.timeout_ms = conf._timeout
        if render_info:
            self._render_info = render_info
        if ua_string:
            self._ua_string = ua_string
        self.DEFAULT_HEADERS["x-applitools-eyes-client"] = full_agent_id

    @property
    def server_url(self):
        return self._com.server_url

    @server_url.setter
    def server_url(self, value):
        self._com.server_url = value

    @property
    def api_key(self):
        return self._com.api_key

    @api_key.setter
    def api_key(self, value):
        self._com.api_key = value

    @property
    def timeout(self):
        return self._com.timeout_ms

    @timeout.setter
    def timeout(self, value):
        self._com.timeout_ms = value

    @property
    def is_session_started(self):
        return self._is_session_started

    @property
    def client_session(self):
        # type: () -> ClientSession
        return self._com.client_session

    # TODO: Add Proxy
    def start_session(self, session_start_info):
        # type: (SessionStartInfo) -> RunningSession
        """
        Starts a new running session in the agent. Based on the given parameters,
        this running session will either be linked to an existing session, or to
        a completely new session.

        :param session_start_info: The start params for the session.
        :return: Represents the current running session.
        """
        logger.debug("start_session called.")
        data = json_utils.to_json(session_start_info)
        response = self._com.long_request(
            "post",
            url_resource=self.API_SESSIONS_RUNNING,
            data=data,
            headers=self.DEFAULT_HEADERS,
        )
        running_session = json_utils.attr_from_response(response, RunningSession)
        self._is_session_started = True
        return running_session

    def stop_session(self, running_session, is_aborted, save):
        # type: (RunningSession, bool, bool) -> TestResults
        """
        Stops a running session in the Eyes server.

        :param running_session: The session to stop.
        :param is_aborted: Whether the server should mark this session as aborted.
        :param save: Whether the session should be automatically saved if it is not aborted.
        :return: Test results of the stopped session.
        """
        logger.debug("stop_session called.")

        if not self.is_session_started:
            raise EyesError("Session not started")

        params = {"aborted": is_aborted, "updateBaseline": save}
        response = self._com.long_request(
            "delete",
            url_resource=urljoin(self.API_SESSIONS_RUNNING, running_session.id),
            params=params,
            headers=ServerConnector.DEFAULT_HEADERS,
        )

        test_results = json_utils.attr_from_response(response, TestResults)
        logger.debug("stop_session(): parsed response: {}".format(test_results))

        self._com.close_session()

        # mark that session isn't started
        self._is_session_started = False
        return test_results

    def _try_upload_data(self, bytes_data, content_type, media_type):
        # type: (bytes, Text, Text) -> Optional[Text]
        argument_guard.not_none(bytes_data)

        rendering_info = self.render_info()
        if rendering_info and rendering_info.results_url:
            try:
                target_url = rendering_info.results_url
                guid = uuid.uuid4()
                target_url = target_url.replace("__random__", str(guid))
                logger.debug("Uploading {} to {}".format(media_type, target_url))
                if self._upload_data(
                    bytes_data, rendering_info, target_url, content_type, media_type
                ):
                    return target_url
            except Exception as e:
                logger.error("Error uploading {}".format(media_type))
                logger.exception(e)

    @retry()
    def _upload_data(
        self, data_bytes, rendering_info, target_url, content_type, media_type
    ):
        # type: (bytes, RenderingInfo, Text, Text, Text) -> bool
        headers = ServerConnector.DEFAULT_HEADERS.copy()
        headers["Content-Type"] = content_type
        headers["Content-Length"] = str(len(data_bytes))
        headers["Media-Type"] = media_type
        headers["X-Auth-Token"] = rendering_info.access_token
        headers["x-ms-blob-type"] = "BlockBlob"

        timeout_sec = datetime_utils.to_sec(self._com.timeout_ms)
        response = self.client_session.request(
            "put",
            target_url,
            data=data_bytes,
            headers=headers,
            timeout=timeout_sec,
            verify=False,
        )
        if response.status_code in [requests.codes.ok, requests.codes.created]:
            logger.debug("Upload Status Code: {}".format(response.status_code))
            return True
        raise EyesError(
            "Failed to Upload. Status Code: {}".format(response.status_code)
        )

    def try_upload_image(self, data):
        # type: (bytes) -> Optional[Text]
        try:
            return self._try_upload_data(data, "image/png", "image/png")
        except EyesError as e:
            raise_from(EyesError("Failed to Upload Image"), e)

    def match_window(self, running_session, match_data):
        # type: (RunningSession, MatchWindowData) -> MatchResult
        """
        Matches the current window to the immediate expected window in the Eyes server.
        Notice that a window might be matched later at the end of the test, even if it
        was not immediately matched in this call.

        :param running_session: The current session that is running.
        :param match_data: The data for the requests.post.
        :return: The parsed response.
        """
        logger.debug("match_window called. {}".format(running_session))

        # logger.debug("Data length: %d, data: %s" % (len(data), repr(data)))
        if not self.is_session_started:
            raise EyesError("Session not started")
        app_output = match_data.app_output
        # when screenshot_url is present we don't need to upload again
        if app_output.screenshot_url is None and app_output.screenshot_bytes:
            app_output.screenshot_url = self.try_upload_image(
                match_data.app_output.screenshot_bytes
            )

        if app_output.screenshot_url is None:
            raise EyesError(
                "MatchWindow failed: could not upload image to storage service."
            )
        logger.info("Screenshot image URL: {}".format(app_output.screenshot_url))
        data = json_utils.to_json(match_data)
        headers = ServerConnector.DEFAULT_HEADERS.copy()
        response = self._com.long_request(
            "post",
            url_resource=urljoin(self.API_SESSIONS_RUNNING, running_session.id),
            data=data,
            headers=headers,
        )
        return json_utils.attr_from_response(response, MatchResult)

    def post_dom_capture(self, dom_json):
        # type: (Text) -> Optional[Text]
        """
        Upload the DOM of the tested page.
        Return an URL of uploaded resource which should be posted to :py:   `AppOutput`.
        """
        logger.debug("post_dom_snapshot called.")

        if not self.is_session_started:
            raise EyesError("Session not started")

        dom_bytes = gzip_compress(dom_json.encode("utf-8"))
        return self._try_upload_data(
            dom_bytes, "application/octet-stream", "application/json"
        )

    def _ufg_request(self, method, url_resource, **kwargs):
        headers = ServerConnector.DEFAULT_HEADERS.copy()
        headers["Content-Type"] = "application/json"
        headers["X-Auth-Token"] = self._render_info.access_token
        full_url = urljoin(self._render_info.service_url, url_resource)
        return self._com.request(method, full_url, headers=headers, **kwargs)

    def render_info(self):
        # type: () -> Optional[RenderingInfo]
        logger.debug("render_info() called.")
        if self._render_info:
            return self._render_info
        headers = ServerConnector.DEFAULT_HEADERS.copy()
        headers["Content-Type"] = "application/json"
        response = self._com.long_request("get", self.RENDER_INFO_PATH, headers=headers)
        if not response.ok:
            raise EyesError(
                "Cannot get render info: \n Status: {}, Content: {}".format(
                    response.status_code, response.content
                )
            )
        self._render_info = json_utils.attr_from_response(response, RenderingInfo)
        return self._render_info

    def render(self, *render_requests):
        # type: (*RenderRequest) -> List[RunningRender]
        logger.debug("render called with {}".format(render_requests))
        if self._render_info is None:
            raise EyesError("render_info must be fetched first")

        data = json_utils.to_json(render_requests)
        response = self._ufg_request("post", self.RENDER, use_api_key=False, data=data)
        if response.ok or response.status_code == requests.codes.not_found:
            return json_utils.attr_from_response(response, RunningRender)
        raise EyesError(
            "ServerConnector.render - unexpected status ({})\n\tcontent{}".format(
                response.status_code, response.content
            )
        )

    def render_put_resource(self, render_id, resource):
        # type: (Text, VGResource) -> Text
        argument_guard.not_none(resource)
        render_id = render_id or "NONE"
        if self._render_info is None:
            raise EyesError("render_info must be fetched first")

        content = resource.content
        argument_guard.not_none(content)
        logger.debug(
            "resource hash: {} url: {} render id: {}"
            "".format(resource.hash, resource.url, render_id)
<<<<<<< HEAD
=======
        )
        headers = ServerConnector.DEFAULT_HEADERS.copy()
        headers["Content-Type"] = resource.content_type
        headers["X-Auth-Token"] = self._render_info.access_token

        url = urljoin(
            self._render_info.service_url, self.RESOURCES_SHA_256 + resource.hash
>>>>>>> c2311acd
        )
        response = self._ufg_request(
            "put",
            self.RESOURCES_SHA_256 + resource.hash,
            use_api_key=False,
            data=content,
            params={"render-id": render_id},
        )
        logger.debug("ServerConnector.put_resource - request succeeded")
        if not response.ok:
            raise EyesError(
                "Error putting resource: {}, {}".format(
                    response.status_code, response.content
                )
            )
        return resource.hash

    @retry()
    def download_resource(self, url):
        # type: (Text) -> Response
        headers = {
            "Accept-Encoding": "identity",
            "Accept-Language": "*",
        }
        if self._ua_string:
            headers["User-Agent"] = self._ua_string
        logger.debug("Fetching URL {}\nwith headers {}".format(url, headers))
        timeout_sec = datetime_utils.to_sec(self._com.timeout_ms)
        try:
            response = requests.get(
                url, headers=headers, timeout=timeout_sec, verify=False
            )
            if response.status_code == requests.codes.not_acceptable:
                response = requests.get(url, timeout=timeout_sec, verify=False)
            return response
        except (requests.HTTPError, requests.ConnectionError):
            response = Response()
            response._content = b""
            response.status_code = requests.codes.no_response
            return response

    def render_status_by_id(self, *render_ids):
        # type: (*Text) -> List[RenderStatusResults]
        argument_guard.not_none(render_ids)
        if self._render_info is None:
            raise EyesError("render_info must be fetched first")

        response = self._ufg_request(
            "post",
            self.RENDER_STATUS,
            use_api_key=False,
            data=json.dumps(render_ids),
        )
        if not response.ok:
            raise EyesError(
                "Error getting server status, {} {}".format(
                    response.status_code, response.content
                )
            )
        # TODO: improve parser to handle similar names
        return json_utils.attr_from_response(response, RenderStatusResults)

    @retry()
    def post_locators(self, visual_locators_data):
        # type: (VisualLocatorsData) -> LOCATORS_TYPE
        data = json_utils.to_json(visual_locators_data)
        response = self._com.long_request("post", "api/locators/locate", data=data)
        response.raise_for_status()
        return {
            locator_id: json_utils.attr_from_dict(regions, Region)
            for locator_id, regions in iteritems(response.json())
        }

<<<<<<< HEAD
=======
    @retry()
>>>>>>> c2311acd
    def job_info(self, render_request):
        # type: (List[RenderRequest]) -> List[JobInfo]
        resp = self._ufg_request(
            "post", self.RENDERER_INFO, data=json_utils.to_json(render_request)
        )
        resp.raise_for_status()
        # TODO: improve parser to skip parsing of inner structures if required
        return [
            JobInfo(
                renderer=d.get("renderer"), eyes_environment=d.get("eyesEnvironment")
            )
            for d in resp.json()
<<<<<<< HEAD
        ]

    def check_resource_status(self, render_id, *hashes):
        render_id = render_id or "NONE"
        response = self._ufg_request(
            "post",
            self.RESOURCE_STATUS,
            data=json.dumps(hashes),
            params={"rg_render-id": render_id},
        )
        return response.json()
=======
        ]
>>>>>>> c2311acd
<|MERGE_RESOLUTION|>--- conflicted
+++ resolved
@@ -253,9 +253,6 @@
         """
         self._render_info = None  # type: Optional[RenderingInfo]
         self._ua_string = None  # type: Optional[RenderingInfo]
-        self._user_agents = None  # type: List[Text]
-        self._devices_sizes = None  # type: Optional[List]
-        self._mobile_devices_info = None  # type: Optional[List]
 
         if client_session:
             self._com = _RequestCommunicator(
@@ -505,8 +502,16 @@
         if self._render_info is None:
             raise EyesError("render_info must be fetched first")
 
+        url = urljoin(self._render_info.service_url, self.RENDER)
+
+        headers = ServerConnector.DEFAULT_HEADERS.copy()
+        headers["Content-Type"] = "application/json"
+        headers["X-Auth-Token"] = self._render_info.access_token
+
         data = json_utils.to_json(render_requests)
-        response = self._ufg_request("post", self.RENDER, use_api_key=False, data=data)
+        response = self._com.request(
+            "post", url_resource=url, use_api_key=False, headers=headers, data=data
+        )
         if response.ok or response.status_code == requests.codes.not_found:
             return json_utils.attr_from_response(response, RunningRender)
         raise EyesError(
@@ -527,8 +532,6 @@
         logger.debug(
             "resource hash: {} url: {} render id: {}"
             "".format(resource.hash, resource.url, render_id)
-<<<<<<< HEAD
-=======
         )
         headers = ServerConnector.DEFAULT_HEADERS.copy()
         headers["Content-Type"] = resource.content_type
@@ -536,12 +539,12 @@
 
         url = urljoin(
             self._render_info.service_url, self.RESOURCES_SHA_256 + resource.hash
->>>>>>> c2311acd
-        )
-        response = self._ufg_request(
+        )
+        response = self._com.request(
             "put",
-            self.RESOURCES_SHA_256 + resource.hash,
+            url,
             use_api_key=False,
+            headers=headers,
             data=content,
             params={"render-id": render_id},
         )
@@ -584,10 +587,15 @@
         if self._render_info is None:
             raise EyesError("render_info must be fetched first")
 
-        response = self._ufg_request(
+        headers = ServerConnector.DEFAULT_HEADERS.copy()
+        headers["Content-Type"] = "application/json"
+        headers["X-Auth-Token"] = self._render_info.access_token
+        url = urljoin(self._render_info.service_url, self.RENDER_STATUS)
+        response = self._com.request(
             "post",
-            self.RENDER_STATUS,
+            url,
             use_api_key=False,
+            headers=headers,
             data=json.dumps(render_ids),
         )
         if not response.ok:
@@ -610,10 +618,7 @@
             for locator_id, regions in iteritems(response.json())
         }
 
-<<<<<<< HEAD
-=======
     @retry()
->>>>>>> c2311acd
     def job_info(self, render_request):
         # type: (List[RenderRequest]) -> List[JobInfo]
         resp = self._ufg_request(
@@ -626,9 +631,9 @@
                 renderer=d.get("renderer"), eyes_environment=d.get("eyesEnvironment")
             )
             for d in resp.json()
-<<<<<<< HEAD
         ]
 
+    @retry()
     def check_resource_status(self, render_id, *hashes):
         render_id = render_id or "NONE"
         response = self._ufg_request(
@@ -637,7 +642,4 @@
             data=json.dumps(hashes),
             params={"rg_render-id": render_id},
         )
-        return response.json()
-=======
-        ]
->>>>>>> c2311acd
+        return response.json()