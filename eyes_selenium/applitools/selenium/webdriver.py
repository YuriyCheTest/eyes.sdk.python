from __future__ import absolute_import

import contextlib
import typing

import attr
from selenium.common.exceptions import NoSuchElementException, WebDriverException
from selenium.webdriver.common.by import By
from selenium.webdriver.remote.switch_to import SwitchTo
from selenium.webdriver.remote.webdriver import WebDriver
from selenium.webdriver.support.wait import WebDriverWait

from applitools.common import RectangleSize, logger
from applitools.common.geometry import Point
from applitools.common.utils import argument_guard, cached_property, image_utils
from applitools.common.utils.compat import basestring
from applitools.common.utils.general_utils import proxy_to
from applitools.selenium.fluent import FrameLocator

from . import eyes_selenium_utils
from .frames import Frame, FrameChain
from .positioning import ScrollPositionProvider
from .webelement import EyesWebElement

if typing.TYPE_CHECKING:
    from typing import Generator, Text, Optional, List, Dict, Any
    from applitools.common.utils.custom_types import ViewPort, FrameReference
    from .eyes import Eyes


@attr.s
class FrameResolver(object):
    _frame_ref = attr.ib()
    _driver = attr.ib()
    eyes_webelement = attr.ib(init=False)
    webelement = attr.ib(init=False)

    def __attrs_post_init__(self):
        # Find the frame's location and add it to the current driver offset
        frame_ref = self._ref_if_locator(self._frame_ref)
        driver = self._driver
        if isinstance(frame_ref, basestring):
            try:
                frame_eyes_webelement = driver.find_element_by_name(frame_ref)
            except NoSuchElementException:
                frame_eyes_webelement = driver.find_element_by_id(frame_ref)
        elif isinstance(frame_ref, int):
            frame_elements_list = driver.find_elements_by_css_selector("frame, iframe")
            frame_eyes_webelement = frame_elements_list[frame_ref]
        elif isinstance(frame_ref, EyesWebElement):
            frame_eyes_webelement = frame_ref
        else:
            # It must be a WebElement
            frame_eyes_webelement = EyesWebElement(frame_ref, driver)

        self.eyes_webelement = frame_eyes_webelement
        self.webelement = frame_eyes_webelement.element

    def _ref_if_locator(self, frame_ref):
        if isinstance(frame_ref, FrameLocator):
            frame_locator = frame_ref
            if frame_locator.frame_index:
                frame_ref = frame_locator.frame_index
            if frame_locator.frame_name_or_id:
                frame_ref = frame_locator.frame_name_or_id
            if frame_locator.frame_element:
                frame_ref = frame_locator.frame_element
            if frame_locator.frame_selector:
                frame_ref = self._driver.find_element_by_css_selector(
                    frame_locator.frame_selector
                )
        return frame_ref


@proxy_to("_switch_to", ["alert", "active_element"])
class _EyesSwitchTo(object):
    """
    Wraps :py:class:`selenium.webdriver.remote.switch_to.SwitchTo` object, so we can
    keep track of  switching between frames. It names EyesTargetLocator in other SDK's
    """

    PARENT_FRAME = 1
    _position_memento = None

    def __init__(self, driver, switch_to):
        # type: (EyesWebDriver, SwitchTo) -> None
        """
        Ctor.

        :param driver: EyesWebDriver instance.
        :param switch_to: Selenium switchTo object.
        """
        self._switch_to = switch_to  # type: SwitchTo
        self._driver = driver  # type: EyesWebDriver
        self._scroll_position = ScrollPositionProvider(
            driver, eyes_selenium_utils.curr_frame_scroll_root_element(driver)
        )

    @contextlib.contextmanager
    def frame_and_back(self, frame_reference):
        # type: (FrameReference) -> Generator
        cur_frame = None
        if not self._driver.is_mobile_app:
            self.frame(frame_reference)
            cur_frame = self._driver.frame_chain.peek

        yield cur_frame

        if not self._driver.is_mobile_app:
            self.parent_frame()

    @contextlib.contextmanager
    def frames_and_back(self, frame_chain):
        # type: (FrameChain) -> Generator
        cur_frame = None
        origin_fc = self._driver.frame_chain.clone()
        if not self._driver.is_mobile_app:
            self.frames(frame_chain)
            cur_frame = self._driver.frame_chain.peek

        yield cur_frame

        if not self._driver.is_mobile_app:
            self.frames(origin_fc)

    def frame(self, frame_reference):
        # type: (FrameReference) -> None
        """
        Switch to a given frame.

        :param frame_reference: The reference to the frame.
        """
        frame_res = FrameResolver(frame_reference, self._driver)
        self.will_switch_to_frame(frame_res.eyes_webelement)
        self._switch_to.frame(frame_res.webelement)

    def frames(self, frame_chain):
        # type: (FrameChain) -> None
        """
        Switches to the frames one after the other.

        :param frame_chain: A list of frames.
        """
        self.default_content()
        for frame in frame_chain:
            self.frame(frame.reference)
            logger.debug(
<<<<<<< HEAD
                "frame.Reference: {}; frame.ScrollRootElement: {}".format(
=======
                "frame.reference: {}; frame.scroll_root_element: {}".format(
>>>>>>> 412a0e66
                    getattr(frame.reference, "id", None),
                    getattr(frame.scroll_root_element, "id", None),
                )
            )
            new_frame = self._driver.frame_chain.peek
            new_frame.scroll_root_element = frame.scroll_root_element
        logger.debug("Done switching into nested frame")

    def default_content(self):
        # type: () -> None
        """
        Switch to default content.
        """
        del self._driver.frame_chain[:]
        self._switch_to.default_content()

    def parent_frame(self):
        """
        Switch to parent frame.
        """
        if len(self._driver.frame_chain) > 0:
            frame = self._driver.frame_chain.pop()
            self.parent_frame_static(self._switch_to, self._driver.frame_chain)
            return frame

    def window(self, window_name):
        # type: (Text) -> None
        """
        Switch to window.
        """
        del self._driver.frame_chain[:]
        self._switch_to.window(window_name)

    def will_switch_to_frame(self, target_frame):
        # type: (EyesWebElement) -> None
        """
        Will be called before switching into a frame.

        :param target_frame: The element about to be switched to.
        """
        argument_guard.not_none(target_frame)

        size_and_borders = target_frame.size_and_borders
        borders = size_and_borders.borders
        frame_inner_size = size_and_borders.size
        bounds = target_frame.bounding_client_rect

        content_location = Point(
            bounds["x"] + borders["left"], bounds["y"] + borders["top"]
        )
        original_location = target_frame.scroll_location

        frame = Frame(
            reference=target_frame,
            location=content_location,
            outer_size=RectangleSize.from_(target_frame.size),
            inner_size=RectangleSize.from_(frame_inner_size),
            parent_scroll_position=original_location,
        )
        self._driver.frame_chain.push(frame)

    @staticmethod
    def parent_frame_static(switch_to, frame_chain_parent):
        # type: (SwitchTo, FrameChain) -> None
        try:
            switch_to.parent_frame()
        except WebDriverException:
            switch_to.default_content()
            for frame in frame_chain_parent:
                switch_to.frame(frame.reference)

    @contextlib.contextmanager
    def frames_do_scroll(self, frame_chain):
        self.default_content()
        root_element = eyes_selenium_utils.curr_frame_scroll_root_element(self._driver)
        scroll_provider = ScrollPositionProvider(self._driver, root_element)
        self._position_memento = scroll_provider.get_state()
        for frame in frame_chain:
            logger.debug("Scrolling by parent scroll position...")
            frame_location = frame.location
            scroll_provider.set_position(frame_location)
            logger.debug("Done! Switching to frame...")
            self.frame(frame.reference)
            new_frame = self._driver.frame_chain.peek
            new_frame.scroll_root_element = frame.scroll_root_element
            logger.debug("Done")
        logger.debug("Done switching into nested frames!")
        return self._driver

    def reset_scroll(self):
        if self._position_memento:
            self._scroll_position.restore_state(self._position_memento)
            self._position_memento = None


@proxy_to(
    "_driver",
    [
        "application_cache",
        "current_url",
        "current_window_handle",
        "desired_capabilities",
        "log_types",
        "name",
        "page_source",
        "title",
        "window_handles",
        "switch_to",
        "mobile",
        "current_context",
        "context",
        "current_activity",
        "network_connection",
        "available_ime_engines",
        "active_ime_engine",
        "device_time",
        "w3c",
        "contexts",
        "current_package",
        "battery_info",
        "location",
        "battery_info",
        "location",
        "orientation",
        "file_detector",
    ],
)
class EyesWebDriver(object):
    """
    A wrapper for selenium web driver which creates wrapped elements,
    and notifies us about events / actions.
    """

    # This should pretty much cover all scroll bars
    # (and some fixed position footer elements :) ).
    _MAX_SCROLL_BAR_SIZE = 50

    _MIN_SCREENSHOT_PART_HEIGHT = 10

    def __init__(self, driver, eyes):
        # type: (WebDriver, Eyes) -> None
        """
        Ctor.

        :param driver: remote WebDriver instance.
        :param eyes: A Eyes sdk instance.
        :param stitch_mode: How to stitch a page (default is with scrolling).
        """
        self._driver = driver
        self._eyes = eyes
        # List of frames the user switched to, and the current offset,
        # so we can properly calculate elements' coordinates
        self._frame_chain = FrameChain()
        self._default_content_viewport_size = None  # type: Optional[ViewPort]

        self.driver_takes_screenshot = driver.capabilities.get("takesScreenshot", False)

    @property
    def eyes(self):
        # type: () -> Eyes
        return self._eyes

    def get_display_rotation(self):
        # type: () -> int
        """
        Get the rotation of the screenshot.

        :return: The rotation of the screenshot we get from the webdriver in (degrees).
        """
        if self.platform_name == "Android" and self._driver.orientation == "LANDSCAPE":
            return -90
        return 0

    @cached_property
    def platform_name(self):
        # type: () -> Optional[Text]
        return self._driver.desired_capabilities.get("platformName", None)

    @cached_property
    def platform_version(self):
        # type: () -> Optional[Text]
        return self._driver.desired_capabilities.get("platformVersion", None)

    def is_mobile_device(self):
        logger.deprecation("Use `is_mobile_platform` property instead")
        return self.is_mobile_platform

    @property
    def is_mobile_platform(self):
        # type: () -> bool
        """
        Returns whether the platform running is a mobile device or not.

        :return: True if the platform running the test is a mobile platform.
                 False otherwise.
        """
        return eyes_selenium_utils.is_mobile_platform(self._driver)

    @property
    def is_mobile_web(self):
        return eyes_selenium_utils.is_mobile_web(self._driver)

    @property
    def is_mobile_app(self):
        return eyes_selenium_utils.is_mobile_app(self._driver)

    def get(self, url):
        # type: (Text) -> Optional[Any]
        """
        Navigates the driver to the given url.

        :param url: The url to navigate to.
        :return: A driver that navigated to the given url.
        """
        # We're loading a new page, so the frame location resets
        del self._frame_chain[:]
        return self._driver.get(url)

    def find_element(self, by=By.ID, value=None):
        # type: (Text, Text) -> EyesWebElement
        """
        Returns a WebElement denoted by "By".

        :param by: By which option to search for (default is by ID).
        :param value: The value to search for.
        :return: A element denoted by "By".
        """
        # Get result from the original implementation of the underlying driver.
        result = self._driver.find_element(by, value)
        # Wrap the element.
        if result:
            result = EyesWebElement(result, self)
        return result

    def find_elements(self, by=By.ID, value=None):
        # type: (Text, Text) -> List[EyesWebElement]
        """
        Returns a list of web elements denoted by "By".

        :param by: By which option to search for (default is by ID).
        :param value: The value to search for.
        :return: List of elements denoted by "By".
        """
        # Get result from the original implementation of the underlying driver.
        results = self._driver.find_elements(by, value)
        # Wrap all returned elements.
        if results:
            updated_results = []
            for element in results:
                updated_results.append(EyesWebElement(element, self))
            results = updated_results
        return results

    def find_element_by_id(self, id_):
        # type: (Text) -> EyesWebElement
        """
        Finds an element by id.

        :params id_: The id of the element to be found.
        """
        return self.find_element(by=By.ID, value=id_)

    def find_elements_by_id(self, id_):
        # type: (Text) -> List[EyesWebElement]
        """
        Finds multiple elements by id.

        :param id_: The id of the elements to be found.
        """
        return self.find_elements(by=By.ID, value=id_)

    def find_element_by_xpath(self, xpath):
        # type: (Text) -> EyesWebElement
        """
        Finds an element by xpath.

        :param xpath: The xpath locator of the element to find.
        """
        return self.find_element(by=By.XPATH, value=xpath)

    def find_elements_by_xpath(self, xpath):
        # type: (Text) -> List[EyesWebElement]
        """
        Finds multiple elements by xpath.

        :param xpath: The xpath locator of the elements to be found.
        """
        return self.find_elements(by=By.XPATH, value=xpath)

    def find_element_by_link_text(self, link_text):
        # type: (Text) -> EyesWebElement
        """
        Finds an element by link text.

        :param link_text: The text of the element to be found.
        """
        return self.find_element(by=By.LINK_TEXT, value=link_text)

    def find_elements_by_link_text(self, text):
        # type: (Text) -> List[EyesWebElement]
        """
        Finds elements by link text.

        :param text: The text of the elements to be found.
        """
        return self.find_elements(by=By.LINK_TEXT, value=text)

    def find_element_by_partial_link_text(self, link_text):
        # type: (Text) -> EyesWebElement
        """
        Finds an element by a partial match of its link text.

        :param link_text: The text of the element to partially match on.
        """
        return self.find_element(by=By.PARTIAL_LINK_TEXT, value=link_text)

    def find_elements_by_partial_link_text(self, link_text):
        # type: (Text) -> List[EyesWebElement]
        """
        Finds elements by a partial match of their link text.

        :param link_text: The text of the element to partial match on.
        """
        return self.find_elements(by=By.PARTIAL_LINK_TEXT, value=link_text)

    def find_element_by_name(self, name):
        # type: (Text) -> EyesWebElement
        """
        Finds an element by name.

        :param name: The name of the element to find.
        """
        return self.find_element(by=By.NAME, value=name)

    def find_elements_by_name(self, name):
        # type: (Text) -> List[EyesWebElement]
        """
        Finds elements by name.

        :param name: The name of the elements to find.
        """
        return self.find_elements(by=By.NAME, value=name)

    def find_element_by_tag_name(self, name):
        # type: (Text) -> EyesWebElement
        """
        Finds an element by tag name.

        :param name: The tag name of the element to find.
        """
        return self.find_element(by=By.TAG_NAME, value=name)

    def find_elements_by_tag_name(self, name):
        # type: (Text) -> List[EyesWebElement]
        """
        Finds elements by tag name.

        :param name: The tag name to use when finding elements.
        """
        return self.find_elements(by=By.TAG_NAME, value=name)

    def find_element_by_class_name(self, name):
        # type: (Text) -> EyesWebElement
        """
        Finds an element by class name.

        :param name: The class name of the element to find.
        """
        return self.find_element(by=By.CLASS_NAME, value=name)

    def find_elements_by_class_name(self, name):
        # type: (Text) -> List[EyesWebElement]
        """
        Finds elements by class name.

        :param name: The class name of the elements to find.
        """
        return self.find_elements(by=By.CLASS_NAME, value=name)

    def find_element_by_css_selector(self, css_selector):
        # type: (Text) -> EyesWebElement
        """
        Finds an element by css selector.

        :param css_selector: The css selector to use when finding elements.
        """
        return self.find_element(by=By.CSS_SELECTOR, value=css_selector)

    def find_elements_by_css_selector(self, css_selector):
        # type: (Text) -> List[EyesWebElement]
        """
        Finds elements by css selector.

        :param css_selector: The css selector to use when finding elements.
        """
        return self.find_elements(by=By.CSS_SELECTOR, value=css_selector)

    def get_screenshot_as_base64(self):
        # type: () -> Text
        """
        Gets the screenshot of the current window as a base64 encoded string
           which is useful in embedded images in HTML.
        """
        screenshot64 = self._driver.get_screenshot_as_base64()
        display_rotation = self.get_display_rotation()
        if display_rotation != 0:
            logger.info("Rotation required.")
            # num_quadrants = int(-(display_rotation / 90))
            logger.debug("Done! Creating image object...")
            screenshot = image_utils.image_from_base64(screenshot64)

            # rotating
            if display_rotation == -90:
                screenshot64 = image_utils.get_base64(screenshot.rotate(90))
            logger.debug("Done! Rotating...")

        return screenshot64

    def extract_full_page_width(self):
        # type: () -> int
        """
        Extracts the full page width.

        :return: The width of the full page.
        """
        # noinspection PyUnresolvedReferences
        default_scroll_width = int(
            round(
                self._driver.execute_script(
                    "return document.documentElement.scrollWidth"
                )
            )
        )
        body_scroll_width = int(
            round(self._driver.execute_script("return document.body.scrollWidth"))
        )
        return max(default_scroll_width, body_scroll_width)

    def extract_full_page_height(self):
        # type: () -> int
        """
        Extracts the full page height.

        :return: The height of the full page.
        IMPORTANT: Notice there's a major difference between scrollWidth and scrollHeight.
        While scrollWidth is the maximum between an element's width and its content width,
        scrollHeight might be smaller(!) than the clientHeight, which is why we take the
        maximum between them.
        """
        # noinspection PyUnresolvedReferences
        default_client_height = int(
            round(
                self._driver.execute_script(
                    "return document.documentElement.clientHeight"
                )
            )
        )
        # noinspection PyUnresolvedReferences
        default_scroll_height = int(
            round(
                self._driver.execute_script(
                    "return document.documentElement.scrollHeight"
                )
            )
        )
        # noinspection PyUnresolvedReferences
        body_client_height = int(
            round(self._driver.execute_script("return document.body.clientHeight"))
        )
        # noinspection PyUnresolvedReferences
        body_scroll_height = int(
            round(self._driver.execute_script("return document.body.scrollHeight"))
        )
        max_document_element_height = max(default_client_height, default_scroll_height)
        max_body_height = max(body_client_height, body_scroll_height)
        return max(max_document_element_height, max_body_height)

    def get_entire_page_size(self):
        # type: () -> Dict[Text, int]
        """
        Extracts the size of the current page from the browser using Javascript.

        :return: The page width and height.
        """
        return {
            "width": self.extract_full_page_width(),
            "height": self.extract_full_page_height(),
        }

    def wait_for_page_load(self, timeout=3, throw_on_timeout=False):
        # type: (int, bool) -> None
        """
        Waits for the current document to be "loaded".

        :param timeout: The maximum time to wait, in seconds.
        :param throw_on_timeout: Whether to throw an exception when timeout is reached.
        """
        # noinspection PyBroadException
        try:
            WebDriverWait(self._driver, timeout).until(
                lambda driver: driver.execute_script("return document.readyState")
                == "complete"
            )
        except Exception:
            logger.debug("Page load timeout reached!")
            if throw_on_timeout:
                raise

    @property
    def frame_chain(self):
        # type: () -> FrameChain
        """
        Gets the frame chain.

        :return: A list of Frame instances which represents the path to the current
            frame. This can later be used as an argument to _EyesSwitchTo.frames().
        """
        return self._frame_chain

    def get_default_content_viewport_size(self, force_query=False):
        # type: (bool) -> ViewPort
        """
        Gets the viewport size.

        :return: The viewport size of the most outer frame.
        """
        if self._default_content_viewport_size and not force_query:
            return self._default_content_viewport_size

        current_frames = self.frame_chain.clone()
        # If we're inside a frame, then we should first switch to the most outer frame.
        # Optimization
        if current_frames:
            self.switch_to.default_content()
        self._default_content_viewport_size = eyes_selenium_utils.get_viewport_size_or_display_size(  # noqa: B950
            self._driver
        )

        if current_frames:
            self.switch_to.frames(current_frames)

        return self._default_content_viewport_size

    @property
    def switch_to(self):
        return _EyesSwitchTo(self, self._driver.switch_to)

    def execute_script(self, script, *args):
        return self._driver.execute_script(script, *args)

    def get_window_size(self, windowHandle="current"):
        size = self._driver.get_window_size(windowHandle)
        return RectangleSize(**size)

    def get_window_position(self, windowHandle="current"):
        loc = self._driver.get_window_position(windowHandle)
        return Point(**loc)

    def set_window_size(self, width, height, windowHandle="current"):
        self._driver.set_window_size(width, height, windowHandle)

    def set_window_position(self, x, y, windowHandle="current"):
        self._driver.set_window_position(x, y, windowHandle)

    @property
    def desired_capabilities(self):
        # type: () -> Dict
        """
        returns the drivers current desired capabilities being used
        """
        return self._driver.desired_capabilities

    def close(self):
        """
        Closes the current window.

        :Usage:
            driver.close()
        """
        self._driver.close()

    def quit(self):
        """
        Quits the driver and closes every associated window.

        :Usage:
            driver.quit()
        """
        self._driver.quit()<|MERGE_RESOLUTION|>--- conflicted
+++ resolved
@@ -145,11 +145,7 @@
         for frame in frame_chain:
             self.frame(frame.reference)
             logger.debug(
-<<<<<<< HEAD
-                "frame.Reference: {}; frame.ScrollRootElement: {}".format(
-=======
                 "frame.reference: {}; frame.scroll_root_element: {}".format(
->>>>>>> 412a0e66
                     getattr(frame.reference, "id", None),
                     getattr(frame.scroll_root_element, "id", None),
                 )
