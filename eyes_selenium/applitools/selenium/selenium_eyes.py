import contextlib
import typing

from selenium.common.exceptions import WebDriverException

from applitools.common import (
    AppEnvironment,
    CoordinatesType,
    MatchResult,
    RectangleSize,
    Region,
    logger,
)
from applitools.common.config import SeleniumConfiguration, StitchMode
from applitools.common.geometry import Point
from applitools.common.utils import datetime_utils, image_utils
from applitools.core import (
    NULL_REGION_PROVIDER,
    ContextBasedScaleProvider,
    EyesBase,
    FixedScaleProvider,
    ImageProvider,
    MouseTrigger,
    NullCutProvider,
    NullScaleProvider,
    PositionProvider,
    RegionProvider,
    TextTrigger,
)
from applitools.selenium.capture.eyes_webdriver_screenshot import (
    EyesWebDriverScreenshotFactory,
)
from applitools.selenium.capture.full_page_capture_algorithm import (
    FullPageCaptureAlgorithm,
)
from applitools.selenium.capture.image_providers import get_image_provider
from applitools.selenium.capture.screenshot_utils import (
    cut_to_viewport_size_if_required,
)
from applitools.selenium.region_compensation import (
    RegionPositionCompensation,
    get_region_position_compensation,
)

from . import eyes_selenium_utils, useragent
from .__version__ import __version__
from .capture import EyesWebDriverScreenshot, dom_capture
from .fluent import Target
from .frames import FrameChain
from .positioning import (
    CSSTranslatePositionProvider,
    ElementPositionProvider,
    ScrollPositionProvider,
)
from .useragent import UserAgent
from .webdriver import EyesWebDriver
from .webelement import EyesWebElement

if typing.TYPE_CHECKING:
    from typing import Optional, Text, Generator
    from applitools.common.utils.custom_types import (
        AnyWebDriver,
        ViewPort,
        AnyWebElement,
    )
    from applitools.core import MatchWindowTask, ScaleProvider, PositionMemento
    from .frames import Frame
    from .fluent import SeleniumCheckSettings
    from .eyes import Eyes


class ScreenshotType(object):
    ENTIRE_ELEMENT_SCREENSHOT = "EntireElementScreenshot"
    REGION_OR_ELEMENT_SCREENSHOT = "RegionOrElementScreenshot"
    FULLPAGE_SCREENSHOT = "FullPageScreenshot"
    VIEWPORT_SCREENSHOT = "ViewportScreenshot"


class SeleniumEyes(EyesBase):
    """
    Applitools Selenium SeleniumEyes API for python.
    """

    _UNKNOWN_DEVICE_PIXEL_RATIO = 0
    _DEFAULT_DEVICE_PIXEL_RATIO = 1
    _region_to_check = None  # type: Optional[Region]
    _driver = None  # type: Optional[AnyWebDriver]
    _match_window_task = None  # type: Optional[MatchWindowTask]
    _element_position_provider = None  # type: Optional[ElementPositionProvider]
    _check_frame_or_element = None  # type: bool
    _original_fc = None  # type: Optional[FrameChain]
    _scroll_root_element = None
    _effective_viewport = None  # type: Optional[Region]
    _target_element = None  # type: Optional[EyesWebElement]
    _screenshot_factory = None  # type: Optional[EyesWebDriverScreenshotFactory]
    _user_agent = None  # type: Optional[UserAgent]
    _image_provider = None  # type: Optional[ImageProvider]
    _region_position_compensation = None  # type: Optional[RegionPositionCompensation]
    _switched_to_frame_count = 0  # int
    _full_region_to_check = None  # type: Optional[Region]
    _position_memento = None  # type: Optional[PositionMemento]
    _is_check_region = None  # type: Optional[bool]
    _original_scroll_position = None  # type: Optional[Point]
    current_frame_position_provider = None  # type: Optional[PositionProvider]

    @staticmethod
    def set_viewport_size_static(driver, size=None, viewportsize=None):
        # type: (AnyWebDriver, Optional[ViewPort], Optional[ViewPort]) -> None
        assert driver is not None
        if size is None and viewportsize is None:
            raise ValueError("set_viewport_size_static require `size` parameter")
        if viewportsize:
            logger.deprecation("Use `size` parameter instead")
        eyes_selenium_utils.set_viewport_size(driver, size)

    @staticmethod
    def get_viewport_size_static(driver):
        # type: (AnyWebDriver) -> ViewPort
        return eyes_selenium_utils.get_viewport_size(driver)

    def __init__(self, config):
        # type: (Eyes) -> None
        super(SeleniumEyes, self).__init__()

        self._config_provider = config
        self._do_not_get_title = False
        self._device_pixel_ratio = self._UNKNOWN_DEVICE_PIXEL_RATIO

        self._stitch_content = False  # type: bool

    @property
    def configuration(self):
        # type: () -> SeleniumConfiguration
        return self._config_provider.configuration

    @property
    def original_frame_chain(self):
        # type: () -> FrameChain
        return self._original_fc

    @property
    def stitch_content(self):
        # type: () -> bool
        return self._stitch_content

    @property
    def device_pixel_ratio(self):
        # type: () -> int
        return self._device_pixel_ratio

    @property
    def should_scrollbars_be_hidden(self):
        # type: () -> bool
        return self.configuration.hide_scrollbars or (
            self.configuration.stitch_mode == StitchMode.CSS and self._stitch_content
        )

    @property
    def base_agent_id(self):
        # type: () -> Text
        return "eyes.selenium.python/{version}".format(version=__version__)

    @property
    def driver(self):
        # type: () -> EyesWebDriver
        """
        Returns the current web driver.
        """
        return self._driver

    def open(self, driver):
        # type: (AnyWebDriver) -> EyesWebDriver
        if self.configuration.is_disabled:
            logger.debug("open(): ignored (disabled)")
            return driver
        self._driver = driver
        self._screenshot_factory = EyesWebDriverScreenshotFactory(self.driver)
        self._ensure_viewport_size()

        self._open_base()

        ua_string = self._session_start_info.environment.inferred
        if ua_string:
            ua_string = ua_string.replace("useragent:", "")
            self._user_agent = useragent.parse_user_agent_string(ua_string)

        self._image_provider = get_image_provider(self._user_agent, self)
        self._region_position_compensation = get_region_position_compensation(
            self._user_agent, self
        )
        return self._driver

    def _try_hide_scrollbars(self, frame=None):
        # type: (Optional[Frame]) -> bool
        if self.should_scrollbars_be_hidden:
            if frame:
                frame.hide_scrollbars(self.driver)
            else:
                logger.debug(
                    "hiding scrollbars of element (1): {}".format(
                        self.scroll_root_element
                    )
                )
                self._original_overflow = eyes_selenium_utils.hide_scrollbars(
                    self.driver, self.scroll_root_element
                )
            logger.debug("done hiding scrollbars.")
            return True
        return False

    def _try_restore_scrollbars(self, frame=None):
        # type: (Optional[Frame]) -> bool
        if self.should_scrollbars_be_hidden:
            if frame:
                frame.return_to_original_overflow(self.driver)
            else:
                logger.debug(
                    "returning overflow of element to its original value: {}".format(
                        self.scroll_root_element
                    )
                )
                eyes_selenium_utils.return_to_original_overflow(
                    self.driver, self.scroll_root_element, self._original_overflow
                )
            logger.debug("done restoring scrollbars.")
            return True
        return False

    def _create_position_provider(self, scroll_root_element):
        stitch_mode = self.configuration.stitch_mode
        logger.info(
            "initializing position provider. stitch_mode: {}".format(stitch_mode)
        )
        if stitch_mode == StitchMode.Scroll:
            return ScrollPositionProvider(self.driver, scroll_root_element)
        elif stitch_mode == StitchMode.CSS:
            return CSSTranslatePositionProvider(self.driver, scroll_root_element)

    def check(self, name, check_settings=None):
        # type: (Text, Optional[SeleniumCheckSettings]) -> MatchResult
        if check_settings is None:
            check_settings = Target.window()

        if name:
            check_settings = check_settings.with_name(name)
        else:
            name = check_settings.values.name

        logger.info("check('{}', check_settings) - begin".format(name))

        # Set up required settings
        self._stitch_content = check_settings.values.stitch_content
        self._scroll_root_element = eyes_selenium_utils.scroll_root_element_from(
            self.driver, check_settings
        )
        self._position_provider = self._create_position_provider(
            self._scroll_root_element
        )
        self._original_fc = self.driver.frame_chain.clone()

        if not self.driver.is_mobile_platform:
            # save original scroll position
            scroll_provider = ScrollPositionProvider(
                self.driver, self._scroll_root_element
            )
            self._original_scroll_position = scroll_provider.get_current_position()

            # hide scrollbar for main window
            self._try_hide_scrollbars()

            logger.info("URL: {}".format(self._driver.current_url))
            with self._switch_to_frame(check_settings):
                result = self._check_result_flow(name, check_settings)

            # restore scrollbar of main window
            self._scroll_root_element = eyes_selenium_utils.scroll_root_element_from(
                self.driver, check_settings
            )
            self._try_restore_scrollbars()
        else:
            result = self._check_result_flow(name, check_settings)

        self._stitch_content = False
        self._scroll_root_element = None
        if self._position_memento:
            self._position_provider.restore_state(self._position_memento)
        self._position_provider = None
        self._original_fc = None
        logger.debug("check - done!")
        return result

    def _check_result_flow(self, name, check_settings):
        target_region = check_settings.values.target_region
        result = None
        if target_region and self._switched_to_frame_count == 0:
            logger.debug("have target region")
            target_region = target_region.clone()
            target_region.coordinates_type = CoordinatesType.CONTEXT_RELATIVE
            result = self._check_window_base(
                RegionProvider(target_region), name, False, check_settings
            )
        elif check_settings:
            target_element = self._element_from(check_settings)
            if target_element:
                logger.debug("have target element")
                self._target_element = target_element
                if self._stitch_content:
                    result = self._check_element(name, check_settings)
                else:
                    result = self._check_region(name, check_settings)
                self._target_element = None
            elif len(check_settings.values.frame_chain) > 0:
                logger.debug("have frame chain")
                if self._stitch_content:
                    result = self._check_full_frame_or_element(name, check_settings)
                else:
                    result = self._check_frame_fluent(name, check_settings)
            else:
                logger.debug("default case")
                if not self.driver.is_mobile_platform:
                    # required to prevent cut line on the last stitched part of the
                    # page on some browsers (like firefox).
                    self.driver.switch_to.default_content()
                    self.current_frame_position_provider = self._create_position_provider(
                        self.driver.find_element_by_tag_name("html")
                    )
                result = self._check_window_base(
                    NULL_REGION_PROVIDER, name, False, check_settings
                )
        if result is None:
            result = MatchResult()
        return result

    def _check_full_frame_or_element(self, name, check_settings):
        self._check_frame_or_element = True

        def full_frame_or_element_region(check_settings):
            logger.debug(
                "check_frame_or_element: {}".format(self._check_frame_or_element)
            )
            if self._check_frame_or_element:
                fc = self._ensure_frame_visible()
                # FIXME - Scaling should be handled in a single place instead
                scale_factory = self._update_scaling_params()
                screenshot_image = self._image_provider.get_image()
                scale_factory.update_scale_ratio(screenshot_image.width)
                self.driver.switch_to.frames(fc)
                screenshot = EyesWebDriverScreenshot.create_viewport(
                    self.driver, screenshot_image
                )
                # TODO HERE
                logger.debug("replacing region_to_check")
                self._region_to_check = screenshot.frame_window
                self._full_region_to_check = Region.EMPTY()

            target_region = check_settings.values.target_region
            if target_region is None:
                target_region = Region.EMPTY()
            return target_region

        result = self._check_window_base(
            RegionProvider(lambda: full_frame_or_element_region(check_settings)),
            name,
            False,
            check_settings,
        )
        self._check_frame_or_element = False
        self._region_to_check = None
        return result

    def _check_frame_fluent(self, name, check_settings):
        fc = self.driver.frame_chain.clone()
        target_frame = fc.pop()
        self._target_element = target_frame.reference

        self.driver.switch_to.frames_do_scroll(fc)
        result = self._check_region(name, check_settings)
        self._target_element = None
        return result

    def _check_element(self, name, check_settings):
        element = self._target_element  # type: EyesWebElement

        scroll_root_element = eyes_selenium_utils.curr_frame_scroll_root_element(
            self.driver, self._scroll_root_element
        )
        pos_provider = self._create_position_provider(scroll_root_element)

        self._region_to_check = Region.EMPTY()
        self._full_region_to_check = Region.EMPTY()

        result = None
        with eyes_selenium_utils.get_and_restore_state(pos_provider):
            with self._ensure_element_visible(element):
                pl = element.location
                try:
                    self._check_frame_or_element = True
                    display_style = element.get_computed_style("display")

                    if self.configuration.hide_scrollbars:
                        element.hide_scrollbars()

                    size_and_borders = element.size_and_borders
                    border_widths = size_and_borders.borders
                    element_size = size_and_borders.size

                    use_entire_size = False
                    if display_style != "inline" and (
                        element_size["height"] <= self._effective_viewport["height"]
                        and element_size["width"] <= self._effective_viewport["width"]
                    ):
                        self._element_position_provider = ElementPositionProvider(
                            self.driver, element
                        )
                        use_entire_size = True
                    else:
                        self._element_position_provider = None

                    element_region = Region(
                        pl["x"] + border_widths["left"],
                        pl["y"] + border_widths["top"],
                        element_size["width"],
                        element_size["height"],
                        coordinates_type=CoordinatesType.SCREENSHOT_AS_IS,
                    )
                    self._region_to_check = element_region

                    if use_entire_size:
                        self._full_region_to_check = Region.from_(
                            element_region.location,
                            self._element_position_provider.get_entire_size(),
                        )
                    else:
                        self._full_region_to_check = Region(
                            left=element_region.left,
                            top=element_region.top,
                            width=element_region.width,
                            height=element_region.height,
                        )

                    if not self._effective_viewport.is_size_empty:
                        self._region_to_check.intersect(self._effective_viewport)

                    result = self._check_window_base(
                        NULL_REGION_PROVIDER, name, False, check_settings
                    )
                except Exception as e:
                    logger.exception(e)
                    raise e
                finally:
                    if self.configuration.hide_scrollbars:
                        element.return_to_original_overflow()
                    self._check_frame_or_element = False
                    self._region_to_check = None
                    self._element_position_provider = None
        return result

    def _check_region(self, name, check_settings):
        self._is_check_region = True

        def get_region():
            rect = check_settings.values.target_region
            if rect is None:
                if self.driver.is_mobile_platform:
                    bounds = self._target_element.rect
                else:
                    bounds = self._target_element.bounding_client_rect
                region = Region(
                    bounds["x"],
                    bounds["y"],
                    bounds["width"],
                    bounds["height"],
                    coordinates_type=CoordinatesType.CONTEXT_RELATIVE,
                )
            else:
                s = self._target_element.size_and_borders.size
                b = self._target_element.size_and_borders.borders
                p = Point.from_(self._target_element.location)
                p = p.offset(b["left"], b["top"])

                x = p.x + rect.left
                y = p.y + rect.top
                w = min(p.x + s["width"], rect.right) - x
                h = min(p.y + s["height"], rect.bottom) - y
                region = Region(x, y, w, h, CoordinatesType.CONTEXT_RELATIVE)
            return region

        result = self._check_window_base(
            RegionProvider(get_region), name, False, check_settings
        )
        self._is_check_region = False
        return result

    def _ensure_frame_visible(self):
        logger.debug("scroll_root_element_: {}".format(self._scroll_root_element))
        current_fc = self.driver.frame_chain.clone()
        fc = self.driver.frame_chain.clone()
        self.driver.execute_script("window.scrollTo(0,0);")
        origin_driver = eyes_selenium_utils.get_underlying_driver(self.driver)

        while len(fc) > 0:
            logger.debug("fc count: {}".format(fc.size))
            self.driver.switch_to.parent_frame_static(origin_driver.switch_to, fc)
            self.driver.execute_script("window.scrollTo(0,0);")
            child_frame = fc.pop()
            parent_frame = fc.peek
            scroll_root_element = None
            if fc.size == self._original_fc.size:
                logger.debug("PositionProvider: {}".format(self.position_provider))
                self._position_memento = self.position_provider.get_state()
                scroll_root_element = self._scroll_root_element
            else:
                if parent_frame:
                    scroll_root_element = parent_frame.scroll_root_element
                if not scroll_root_element:
                    scroll_root_element = self.driver.find_element_by_tag_name("html")
            logger.debug("scroll_root_element {}".format(scroll_root_element))

            position_provider = self._element_position_provider_from(
                scroll_root_element
            )
            position_provider.set_position(child_frame.location)
            reg = Region.from_(Point.ZERO(), child_frame.inner_size)
            self._effective_viewport.intersect(reg)
        self.driver.switch_to.frames(current_fc)
        return current_fc

    def _element_position_provider_from(self, scroll_root_element):
        # type: (EyesWebElement) -> PositionProvider
        position_provider = scroll_root_element.position_provider
        if not position_provider:
            position_provider = self._create_position_provider(scroll_root_element)
            scroll_root_element.position_provider = position_provider
        logger.debug("position provider: {}".format(position_provider))
        self.current_frame_position_provider = position_provider
        return position_provider

    @contextlib.contextmanager
    def _switch_to_frame(self, check_settings):
        # type: (SeleniumCheckSettings) -> Generator
        self._switched_to_frame_count = 0
        # TODO: refactor frames storing
        frames = {}
        frame_chain = check_settings.values.frame_chain
        for frame_locator in frame_chain:
            self.driver.switch_to.frame(frame_locator)
            root_element = eyes_selenium_utils.scroll_root_element_from(
                self.driver, frame_locator
            )
            cur_frame = self._driver.frame_chain.peek
            cur_frame.scroll_root_element = root_element
            self._try_hide_scrollbars(cur_frame)
            frames[self._switched_to_frame_count] = cur_frame
            self._switched_to_frame_count += 1

        yield

        while self._switched_to_frame_count > 0:
            cur_frame = frames.get(self._switched_to_frame_count - 1)
            if cur_frame:
                self._try_restore_scrollbars(cur_frame)
            self.driver.switch_to.parent_frame()
            self.driver.switch_to.reset_scroll()
            self._switched_to_frame_count -= 1

    @property
    def scroll_root_element(self):
        if self._scroll_root_element is None:
            self._scroll_root_element = self.driver.find_element_by_tag_name("html")
        return self._scroll_root_element

    def add_mouse_trigger_by_element(self, action, element):
        # type: (Text, AnyWebElement) -> None
        """
        Adds a mouse trigger.

        :param action: Mouse action (click, double click etc.)
        :param element: The element on which the action was performed.
        """
        if self.configuration.is_disabled:
            logger.debug("add_mouse_trigger: Ignoring %s (disabled)" % action)
            return
        # Triggers are activated on the last checked window.
        if self._last_screenshot is None:
            logger.debug("add_mouse_trigger: Ignoring %s (no screenshot)" % action)
            return
        if not self._driver.frame_chain == self._last_screenshot.frame_chain:
            logger.debug("add_mouse_trigger: Ignoring %s (different frame)" % action)
            return
        control = self._last_screenshot.get_intersected_region_by_element(element)
        # Making sure the trigger is within the last screenshot bounds
        if control.is_empty:
            logger.debug("add_mouse_trigger: Ignoring %s (out of bounds)" % action)
            return
        cursor = control.middle_offset
        trigger = MouseTrigger(action, control, cursor)
        self._user_inputs.append(trigger)
        logger.debug("add_mouse_trigger: Added %s" % trigger)

    def add_text_trigger_by_element(self, element, text):
        # type: (AnyWebElement, Text) -> None
        """
        Adds a text trigger.

        :param element: The element to which the text was sent.
        :param text: The trigger's text.
        """
        if self.configuration.is_disabled:
            logger.debug("add_text_trigger: Ignoring '%s' (disabled)" % text)
            return
        # Triggers are activated on the last checked window.
        if self._last_screenshot is None:
            logger.debug("add_text_trigger: Ignoring '%s' (no screenshot)" % text)
            return
        if not self._driver.frame_chain == self._last_screenshot.frame_chain:
            logger.debug("add_text_trigger: Ignoring %s (different frame)" % text)
            return
        control = self._last_screenshot.get_intersected_region_by_element(element)
        # Making sure the trigger is within the last screenshot bounds
        if control.is_empty:
            logger.debug("add_text_trigger: Ignoring %s (out of bounds)" % text)
            return
        trigger = TextTrigger(control, text)
        self._user_inputs.append(trigger)
        logger.debug("add_text_trigger: Added %s" % trigger)

    def _get_viewport_size(self):
        size = self.configuration.viewport_size
        if size is None:
            size = self.get_viewport_size_static(self._driver)
        return size

    def _ensure_viewport_size(self):
        if self.configuration.viewport_size is None:
            self.configuration.viewport_size = (
                self.driver.get_default_content_viewport_size()
            )

    def _set_viewport_size(self, size):
        """
        Use this method only if you made a previous call to `open`.
        """
        # if self.viewport_size:
        #     logger.info("Ignored (viewport size given explicitly)")
        #     return None

        if not self.driver.is_mobile_platform:
            original_frame = self.driver.frame_chain.clone()
            self.driver.switch_to.default_content()

            try:
                self.set_viewport_size_static(self._driver, size)
                self._effective_viewport = Region(
                    0,
                    0,
                    width=size["width"],
                    height=size["height"],
                    coordinates_type=CoordinatesType.SCREENSHOT_AS_IS,
                )
            finally:
                # Just in case the user catches this error
                self.driver.switch_to.frames(original_frame)
        self.configuration.viewport_size = RectangleSize(size["width"], size["height"])

    @property
    def _environment(self):
        os = self.configuration.host_os
        # If no host OS was set, check for mobile OS.
        device_info = "Desktop"
        if os is None:
            logger.info("No OS set, checking for mobile OS...")
            # Since in Python Appium driver is the same for Android and iOS,
            # we need to use the desired capabilities to figure this out.
            if eyes_selenium_utils.is_mobile_platform(self._driver):
                platform_name = self._driver.platform_name
                logger.info(platform_name + " detected")
                device_info = self._driver.desired_capabilities.get("deviceModel", "")
                platform_version = self._driver.platform_version
                if platform_version is not None:
                    # Notice that Python's "split" function's +limit+ is the the
                    # maximum splits performed whereas in Ruby it is the maximum
                    # number of elements in the result (which is why they are set
                    # differently).
                    major_version = platform_version.split(".", 1)[0]
                    os = platform_name + " " + major_version
                else:
                    os = platform_name
                logger.info("Setting OS: " + os)
            else:
                logger.info("No mobile OS detected.")
        app_env = AppEnvironment(
            os,
            hosting_app=self.configuration.host_app,
            display_size=self.configuration.viewport_size,
            inferred=self._inferred_environment,
            device_info=device_info,
        )
        return app_env

    @property
    def _title(self):
        if self._should_get_title:
            # noinspection PyBroadException
            try:
                return self._driver.title
            except Exception:
                self._should_get_title = (
                    False
                )  # Couldn't get _title, return empty string.
        return ""

    @property
    def _inferred_environment(self):
        # type: () -> Optional[Text]
        try:
            user_agent = self._driver.execute_script("return navigator.userAgent")
        except WebDriverException:
            user_agent = None
        if user_agent:
            return "useragent:%s" % user_agent
        return None

    def _update_scaling_params(self):
        # type: () -> Optional[ScaleProvider]
        if (
            self.device_pixel_ratio != self._UNKNOWN_DEVICE_PIXEL_RATIO
            or not isinstance(self._scale_provider, NullScaleProvider)
        ):
            logger.debug("Device pixel ratio was already changed")
            return self._scale_provider

        logger.debug("Trying to extract device pixel ratio...")
        try:
            device_pixel_ratio = eyes_selenium_utils.get_device_pixel_ratio(
                self._driver
            )
        except Exception as e:
            logger.info(
                "Failed to extract device pixel ratio! Using default. Error %s " % e
            )
            device_pixel_ratio = self._DEFAULT_DEVICE_PIXEL_RATIO
        logger.info("Device pixel ratio: {}".format(device_pixel_ratio))

        self._device_pixel_ratio = device_pixel_ratio
        logger.debug("Setting scale provider...")
        try:
            self._scale_provider = ContextBasedScaleProvider(
                top_level_context_entire_size=self._driver.get_entire_page_size(),
                viewport_size=self.configuration.viewport_size,
                device_pixel_ratio=device_pixel_ratio,
                is_mobile_device=False,  # TODO: fix scaling for mobile
            )  # type: ScaleProvider
        except Exception:
            # This can happen in Appium for example.
            logger.info("Failed to set ContextBasedScaleProvider.")
            logger.info("Using FixedScaleProvider instead...")
            self._scale_provider = FixedScaleProvider(1 / device_pixel_ratio)
        logger.info("Done!")
        return self._scale_provider

    def _try_capture_dom(self):
        if self.driver.is_mobile_app:
            # While capture dom for native apps, appium throw an exception
            # "Method is not implemented" which shown in output as a warning msg
            # and mislead users.
            return None
        try:
            dom_json = dom_capture.get_full_window_dom(self._driver)
            return dom_json
        except Exception as e:
            logger.warning(
                "Exception raising during capturing DOM Json. Passing...\n "
                "Got next error: {}".format(str(e))
            )
            return None

    def _region_from(self, check_settings):
        target_element = self._element_from(check_settings)
        target_region = check_settings.values.target_region
        if target_region:
            return target_region
        if target_element:
            return self._get_element_region(target_element)

    def _element_from(self, check_settings):
        # type: (SeleniumCheckSettings) -> EyesWebElement
        target_element = check_settings.values.target_element
        target_selector = check_settings.values.target_selector
        if not target_element and target_selector:
            target_element = self._driver.find_element_by_css_selector(target_selector)
        if target_element and not isinstance(target_element, EyesWebElement):
            target_element = EyesWebElement(target_element, self.driver)
        return target_element

    def _create_full_page_capture_algorithm(self, scale_provider):
        scroll_root_element = eyes_selenium_utils.curr_frame_scroll_root_element(
            self.driver, self._scroll_root_element
        )
        origin_provider = ScrollPositionProvider(self.driver, scroll_root_element)
        return FullPageCaptureAlgorithm(
            self.configuration.wait_before_screenshots,
            self._debug_screenshot_provider,
            self._screenshot_factory,
            origin_provider,
            scale_provider,
            self._cut_provider,
            self.configuration.stitching_overlap,
            self._image_provider,
            self._region_position_compensation,
        )

    @contextlib.contextmanager
    def _try_hide_caret(self):
        active_element = None
        if self.configuration.hide_caret and not self.driver.is_mobile_app:
            try:
                active_element = self.driver.execute_script(
                    "var activeElement = document.activeElement; activeElement "
                    "&& activeElement.blur(); return activeElement;"
                )
            except WebDriverException as e:
                logger.warning("Cannot hide caret! \n{}".format(e))
        yield

        if self.configuration.hide_caret and not self.driver.is_mobile_app:
            try:
                self.driver.execute_script("arguments[0].focus();", active_element)
            except WebDriverException as e:
                logger.warning("Cannot hide caret! \n{}".format(e))

    def _get_screenshot(self):
        with self._driver.switch_to.frames_and_back(self.original_frame_chain):
            if self.position_provider and not self.driver.is_mobile_platform:
                state = self.position_provider.get_state()

        with self._try_hide_caret():

            scale_provider = self._update_scaling_params()

            if self._check_frame_or_element and not self.driver.is_mobile_app:
                self._last_screenshot = self._entire_element_screenshot(scale_provider)
            elif (
                self.configuration.force_full_page_screenshot or self._stitch_content
            ) and not self.driver.is_mobile_app:
                self._last_screenshot = self._full_page_screenshot(scale_provider)
            else:
                self._last_screenshot = self._element_screenshot(scale_provider)

        with self._driver.switch_to.frames_and_back(self.original_frame_chain):
            if self.position_provider and not self.driver.is_mobile_platform:
                self.position_provider.restore_state(state)

        return self._last_screenshot

    def _entire_element_screenshot(self, scale_provider):
        # type: (ScaleProvider) -> EyesWebDriverScreenshot
        logger.info("Entire element screenshot requested")

        elem_position_provider = self._element_position_provider
        if elem_position_provider is None:
            scroll_root_element = self.driver.find_element_by_tag_name("html")
            elem_position_provider = self._element_position_provider_from(
                scroll_root_element
            )
        algo = self._create_full_page_capture_algorithm(scale_provider)

        image = algo.get_stitched_region(
            self._region_to_check, self._full_region_to_check, elem_position_provider
        )
        return EyesWebDriverScreenshot.create_entire_frame(
            self._driver, image, RectangleSize.from_(image)
        )

    def _full_page_screenshot(self, scale_provider):
        # type: (ScaleProvider) -> EyesWebDriverScreenshot
        logger.info("Full page screenshot requested")
        original_fc = self.driver.frame_chain.clone()
        if original_fc.size > 0:
            original_frame_position = original_fc.default_content_scroll_position
        else:
            original_frame_position = Point.ZERO()

        with self.driver.switch_to.frames_and_back(self.original_frame_chain):
            location = self.scroll_root_element.location
            size_and_borders = self.scroll_root_element.size_and_borders
            region = Region(
                location["x"] + size_and_borders.borders["left"],
                location["y"] + size_and_borders.borders["top"],
                size_and_borders.size["width"],
                size_and_borders.size["height"],
            )

            algo = self._create_full_page_capture_algorithm(scale_provider)
            image = algo.get_stitched_region(region, None, self.position_provider)

            return EyesWebDriverScreenshot.create_full_page(
                self._driver, image, original_frame_position
            )

    def _element_screenshot(self, scale_provider):
        # type: (ScaleProvider) -> EyesWebDriverScreenshot
<<<<<<< HEAD
        logger.info("Element screenshot requested")
        with self._ensure_element_visible(self._target_element):
            datetime_utils.sleep(self.configuration.wait_before_screenshots)
            image = self._get_scaled_cropped_image(scale_provider)
            if not self._is_check_region and not self._driver.is_mobile_app:
                # Some browsers return always full page screenshot (IE).
                # So we cut such images to viewport size
                image = cut_to_viewport_size_if_required(self.driver, image)
            return EyesWebDriverScreenshot.create_viewport(self._driver, image)
=======
        logger.info("Viewport screenshot requested")
        self._ensure_element_visible(self._target_element)
        sleep(self.configuration.wait_before_screenshots / 1000.0)
        image = self._get_scaled_cropped_image(scale_provider)
        if not self._is_check_region and not self._driver.is_mobile_platform:
            # Some browsers return always full page screenshot (IE).
            # So we cut such images to viewport size
            image = cut_to_viewport_size_if_required(self.driver, image)
        return EyesWebDriverScreenshot.create_viewport(self._driver, image)
>>>>>>> 412a0e66

    def _get_scaled_cropped_image(self, scale_provider):
        image = self._image_provider.get_image()
        self._debug_screenshot_provider.save(image, "original")
        scale_provider.update_scale_ratio(image.width)
        pixel_ratio = 1 / scale_provider.scale_ratio
        if pixel_ratio != 1.0:
            logger.info("Scaling")
            image = image_utils.scale_image(image, 1.0 / pixel_ratio)
            self._debug_screenshot_provider.save(image, "scaled")
        if not isinstance(self.cut_provider, NullCutProvider):
            logger.info("Cutting")
            image = self.cut_provider.cut(image)
            self._debug_screenshot_provider.save(image, "cutted")
        return image

    def _get_viewport_scroll_bounds(self):
        switch_to = self.driver.switch_to
        with switch_to.frames_and_back(self.original_frame_chain):
            try:
                location = eyes_selenium_utils.get_current_position(
                    self.driver, self.scroll_root_element
                )
            except WebDriverException as e:
                logger.warning(str(e))
                logger.info("Assuming position is 0,0")
                location = Point(0, 0)
        viewport_bounds = Region.from_(location, self._get_viewport_size())
        return viewport_bounds

    @contextlib.contextmanager
    def _ensure_element_visible(self, element):
        position_provider = None
        if self._target_element and not self.driver.is_mobile_app:
            original_fc = self.driver.frame_chain.clone()
            eyes_element = EyesWebElement(element, self.driver)
            element_bounds = eyes_element.bounds

            current_frame_offset = original_fc.current_frame_offset
            element_bounds = element_bounds.offset(current_frame_offset)
            viewport_bounds = self._get_viewport_scroll_bounds()
            logger.info(
                "viewport_bounds: {}; element_bounds: {}".format(
                    viewport_bounds, element_bounds
                )
            )
            if not viewport_bounds.contains(element_bounds):
                self._ensure_frame_visible()
                element_location = Point.from_(element.location)
                if len(original_fc) > 0 and element is not original_fc.peek.reference:
                    fc = original_fc
                    self.driver.switch_to.frames(original_fc)
                    scroll_root_element = eyes_selenium_utils.curr_frame_scroll_root_element(
                        self.driver, self._scroll_root_element
                    )
                else:
                    fc = self.driver.frame_chain.clone()
                    scroll_root_element = self.scroll_root_element
                position_provider = self._element_position_provider_from(
                    scroll_root_element
                )
                state = position_provider.get_state()
                position_provider.set_position(element_location)

        yield
        if self._target_element and position_provider and not self.driver.is_mobile_app:
            self.driver.switch_to.frames(fc)
            position_provider.restore_state(state)<|MERGE_RESOLUTION|>--- conflicted
+++ resolved
@@ -899,27 +899,15 @@
 
     def _element_screenshot(self, scale_provider):
         # type: (ScaleProvider) -> EyesWebDriverScreenshot
-<<<<<<< HEAD
         logger.info("Element screenshot requested")
         with self._ensure_element_visible(self._target_element):
             datetime_utils.sleep(self.configuration.wait_before_screenshots)
             image = self._get_scaled_cropped_image(scale_provider)
-            if not self._is_check_region and not self._driver.is_mobile_app:
+            if not self._is_check_region and not self._driver.is_mobile_platform:
                 # Some browsers return always full page screenshot (IE).
                 # So we cut such images to viewport size
                 image = cut_to_viewport_size_if_required(self.driver, image)
             return EyesWebDriverScreenshot.create_viewport(self._driver, image)
-=======
-        logger.info("Viewport screenshot requested")
-        self._ensure_element_visible(self._target_element)
-        sleep(self.configuration.wait_before_screenshots / 1000.0)
-        image = self._get_scaled_cropped_image(scale_provider)
-        if not self._is_check_region and not self._driver.is_mobile_platform:
-            # Some browsers return always full page screenshot (IE).
-            # So we cut such images to viewport size
-            image = cut_to_viewport_size_if_required(self.driver, image)
-        return EyesWebDriverScreenshot.create_viewport(self._driver, image)
->>>>>>> 412a0e66
 
     def _get_scaled_cropped_image(self, scale_provider):
         image = self._image_provider.get_image()
