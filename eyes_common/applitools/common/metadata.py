--- conflicted
+++ resolved
@@ -8,13 +8,8 @@
 from .utils.json_utils import JsonInclude
 
 if typing.TYPE_CHECKING:
-<<<<<<< HEAD
     from applitools.common import DeviceName, BatchInfo, RenderingInfo, RectangleSize
-    from typing import Optional, Text
-=======
-    from applitools.common import DeviceName, BatchInfo
     from typing import Optional, Text, Union
->>>>>>> 412a0e66
 
 __all__ = ("RunningSession", "AppEnvironment", "SessionStartInfo")
 
